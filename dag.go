--- conflicted
+++ resolved
@@ -7,13 +7,8 @@
 	"io"
 	"strings"
 
-<<<<<<< HEAD
 	"github.com/RTradeLtd/go-ipfs-api/options"
 	files "github.com/ipfs/go-ipfs-files"
-=======
-	"github.com/ipfs/go-ipfs-api/options"
-	"github.com/ipfs/go-ipfs-files"
->>>>>>> d7255daa
 )
 
 func (s *Shell) DagGet(ref string, out interface{}) error {
